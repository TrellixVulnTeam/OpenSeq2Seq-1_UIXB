--- conflicted
+++ resolved
@@ -12,21 +12,13 @@
 import tensorflow as tf
 from six.moves import range
 
-<<<<<<< HEAD
-from .speech2text import levenshtein
-=======
->>>>>>> 8b85ba9e
 from open_seq2seq.utils import train, evaluate, infer
 from open_seq2seq.utils.utils import get_available_gpus
 from .speech2text import levenshtein
 
 
 class Speech2TextModelTests(tf.test.TestCase):
-<<<<<<< HEAD
-
-  def run_model(self, train_config, eval_config, hvd=None):
-    with tf.Graph().as_default() as g:
-=======
+
   def setUp(self):
     # define this values in subclasses
     self.base_params = None
@@ -37,7 +29,6 @@
   def run_model(self, train_config, eval_config, hvd=None):
     with tf.Graph().as_default() as g:
       # pylint: disable=not-callable
->>>>>>> 8b85ba9e
       train_model = self.base_model(params=train_config, mode="train", hvd=hvd)
       train_model.compile()
       eval_model = self.base_model(params=eval_config, mode="eval", hvd=hvd)
@@ -59,13 +50,8 @@
         eval_loss = np.mean(eval_losses)
         weights_new = sess.run(tf.trainable_variables())
 
-<<<<<<< HEAD
-        # checking that the weights has not changed from just computing the
-        # loss
-=======
         # checking that the weights has not changed from
         # just computing the loss
->>>>>>> 8b85ba9e
         for w, w_new in zip(weights, weights_new):
           npt.assert_allclose(w, w_new)
       eval_dict = evaluate(eval_model, checkpoint)
@@ -85,10 +71,7 @@
       train_config['num_epochs'] = 60
       train_config.update({
           "dtype": dtype,
-<<<<<<< HEAD
-=======
           # pylint: disable=no-member
->>>>>>> 8b85ba9e
           "regularizer": tf.contrib.layers.l2_regularizer,
           "regularizer_params": {
               'scale': 1e4,
@@ -103,12 +86,8 @@
       self.assertGreaterEqual(eval_loss, 500.0)
       self.assertGreaterEqual(eval_dict['Eval WER'], 0.95)
 
-<<<<<<< HEAD
-  def convergence_test(self, train_loss_threshold, eval_loss_threshold, eval_wer_threshold):
-=======
   def convergence_test(self, train_loss_threshold,
                        eval_loss_threshold, eval_wer_threshold):
->>>>>>> 8b85ba9e
     for dtype in [tf.float32, "mixed"]:
       train_config, eval_config = self.prepare_config()
       train_config.update({
@@ -147,12 +126,8 @@
           "use_horovod": True,
       })
       loss, eval_loss, eval_dict = self.run_model(
-<<<<<<< HEAD
-          train_config, eval_config, hvd)
-=======
           train_config, eval_config, hvd,
       )
->>>>>>> 8b85ba9e
 
       self.assertLess(loss, 10.0)
       self.assertLess(eval_loss, 30.0)
@@ -173,24 +148,16 @@
       infer_config['num_gpus'] = 1
 
     with tf.Graph().as_default():
-<<<<<<< HEAD
+      # pylint: disable=not-callable
       train_model = self.base_model(
           params=train_config, mode="train", hvd=None)
-=======
-      # pylint: disable=not-callable
-      train_model = self.base_model(params=train_config, mode="train", hvd=None)
->>>>>>> 8b85ba9e
       train_model.compile()
       train(train_model, None)
 
     with tf.Graph().as_default():
-<<<<<<< HEAD
+      # pylint: disable=not-callable
       infer_model = self.base_model(
           params=infer_config, mode="infer", hvd=None)
-=======
-      # pylint: disable=not-callable
-      infer_model = self.base_model(params=infer_config, mode="infer", hvd=None)
->>>>>>> 8b85ba9e
       infer_model.compile()
 
       print(train_model.params['logdir'])
@@ -215,48 +182,12 @@
     train_config['dtype'] = 'mixed'
 
     with tf.Graph().as_default():
-<<<<<<< HEAD
-=======
-      # pylint: disable=not-callable
->>>>>>> 8b85ba9e
+      # pylint: disable=not-callable
       model = self.base_model(params=train_config, mode="train", hvd=None)
       model.compile()
       self.assertEqual(len(tf.trainable_variables()), num_train_vars)
       self.assertEqual(
           len(tf.get_collection('FP32_MASTER_COPIES')),
-<<<<<<< HEAD
-          num_master_copies,  # minus batch norm beta and gamma and row_conv vars
-      )
-
-  def levenshtein_test(self):
-    s1 = 'this is a great day'
-    s2 = 'this is great day'
-    self.assertEqual(levenshtein(s1.split(), s2.split()), 1)
-    self.assertEqual(levenshtein(s2.split(), s1.split()), 1)
-    s1 = 'this is a great day'
-    s2 = 'this great day'
-    self.assertEqual(levenshtein(s1.split(), s2.split()), 2)
-    self.assertEqual(levenshtein(s2.split(), s1.split()), 2)
-    s1 = 'this is a great day'
-    s2 = 'this great day'
-    self.assertEqual(levenshtein(s1.split(), s2.split()), 2)
-    self.assertEqual(levenshtein(s2.split(), s1.split()), 2)
-    s1 = 'this is a great day'
-    s2 = 'this day is a great'
-    self.assertEqual(levenshtein(s1.split(), s2.split()), 2)
-    self.assertEqual(levenshtein(s2.split(), s1.split()), 2)
-    s1 = 'this is a great day'
-    s2 = 'this day is great'
-    self.assertEqual(levenshtein(s1.split(), s2.split()), 3)
-    self.assertEqual(levenshtein(s2.split(), s1.split()), 3)
-
-    s1 = 'london is the capital of great britain'
-    s2 = 'london capital gret britain'
-    self.assertEqual(levenshtein(s1.split(), s2.split()), 4)
-    self.assertEqual(levenshtein(s2.split(), s1.split()), 4)
-    self.assertEqual(levenshtein(s1, s2), 11)
-    self.assertEqual(levenshtein(s2, s1), 11)
-=======
           num_master_copies,  # exclude batch norm beta, gamma and row_conv vars
       )
 
@@ -288,16 +219,12 @@
     self.assertEqual(levenshtein(sample2.split(), sample1.split()), 4)
     self.assertEqual(levenshtein(sample1, sample2), 11)
     self.assertEqual(levenshtein(sample2, sample1), 11)
->>>>>>> 8b85ba9e
 
   def maybe_functions_test(self):
     train_config, eval_config = self.prepare_config()
 
     with tf.Graph().as_default():
-<<<<<<< HEAD
-=======
-      # pylint: disable=not-callable
->>>>>>> 8b85ba9e
+      # pylint: disable=not-callable
       model = self.base_model(params=train_config, mode="train", hvd=None)
       model.compile()
     model._gpu_ids = range(5)
