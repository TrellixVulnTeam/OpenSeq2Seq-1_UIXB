--- conflicted
+++ resolved
@@ -20,7 +20,7 @@
 num_layers = 6
 
 norm_params= {
-  "type": "layernorm_L2", #"layernorm_L1"
+  "type": "batch_norm", #"layernorm_L1", #"layernorm_L2" ,
   "epsilon": 0.001,
 }
 
@@ -35,13 +35,13 @@
   "use_horovod": True,
   "num_gpus": 8, # when using Horovod we set number of workers with params to mpirun
   "batch_size_per_gpu": 128,  # this size is in sentence pairs, reduce it if you get OOM
-  "max_steps": 500000,
+  "max_steps": 1000, #000,
   "save_summaries_steps": 100,
-  "print_loss_steps": 100,
+  "print_loss_steps": 10, #0,
   "print_samples_steps": 20000,
   "eval_steps": 20000,
   "save_checkpoint_steps": 100000,
-  "logdir": "logs/tr-ln2-adam_lr0.5",
+  "logdir": "logs/tr-merge",
   #"dtype": tf.float32, # to enable mixed precision, comment this line and uncomment two below lines
   "dtype": "mixed",
   "loss_scaling": "Backoff", #1000.0,
@@ -55,8 +55,8 @@
 
   "lr_policy": transformer_policy,
   "lr_policy_params": {
-    "learning_rate": 0.5,
-    "warmup_steps": 16000,
+    "learning_rate": 2.0,
+    "warmup_steps": 8000,
     "d_model": d_model,
   },
 
@@ -70,11 +70,8 @@
     "relu_dropout": dropout,                 # 0.3,
     "layer_postprocess_dropout": dropout,    # 0.3,
     "pad_embeddings_2_eight": True,
-<<<<<<< HEAD
     "remove_padding": True,
-=======
     "norm_params": norm_params,
->>>>>>> 4ce8e25c
   },
 
   "decoder": TransformerDecoder,
@@ -108,13 +105,13 @@
     "pad_vocab_to_eight": True,
     "src_vocab_file": data_root + "m_common.vocab",
     "tgt_vocab_file": data_root + "m_common.vocab",
-    # "source_file": data_root + "wmt13-en-de.src.BPE_common.32K.tok",
-    # "target_file": data_root + "wmt13-en-de.ref.BPE_common.32K.tok",
-    "source_file": data_root + "train.clean.en.shuffled.BPE_common.32K.tok",
-    "target_file": data_root + "train.clean.de.shuffled.BPE_common.32K.tok",
+    "source_file": data_root + "wmt13-en-de.src.BPE_common.32K.tok",
+    "target_file": data_root + "wmt13-en-de.ref.BPE_common.32K.tok",
+    # "source_file": data_root + "train.clean.en.shuffled.BPE_common.32K.tok",
+    # "target_file": data_root + "train.clean.de.shuffled.BPE_common.32K.tok",
     "delimiter": " ",
     "shuffle": True,
-    "shuffle_buffer_size": 5000000,
+    "shuffle_buffer_size": 5000, #000,
     "repeat": True,
     "map_parallel_calls": 16,
     "max_length": 56,
